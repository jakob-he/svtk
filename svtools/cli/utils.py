#!/usr/bin/env python
# -*- coding: utf-8 -*-
#
# Copyright © 2017 Matthew Stone <mstone5@mgh.harvard.edu>
# Distributed under terms of the MIT license.

"""

"""

import argparse
import sys
import pysam
import svtools.utils as svu


def vcf2bed(argv):
    parser = argparse.ArgumentParser(
        description=__doc__,
        formatter_class=argparse.RawDescriptionHelpFormatter)
    parser.add_argument('vcf')
    parser.add_argument('bed')
    parser.add_argument('--split-bnd', action='store_true', default=False)
    parser.add_argument('--no-samples', dest='include_samples',
                        action='store_false', default=True)
    parser.add_argument('--include-strands', action='store_true', default=False)

    # Print help if no arguments specified
    if len(argv) == 0:
        parser.print_help()
        sys.exit(1)
    args = parser.parse_args(argv)

    vcf = pysam.VariantFile(args.vcf)
<<<<<<< HEAD
    bt = svu.vcf2bedtool(vcf,
                         split_bnd=args.split_bnd,
                         include_samples=args.include_samples,
                         include_strands=args.include_strands)

    bt.saveas(args.bed)
=======
    bt = svu.vcf2bedtool(vcf, split_bnd=False, include_samples=True,
                         include_strands=False)

    if args.bed in 'stdout -'.split():
        sys.stdout.write(str(bt))
    else:
        bt.saveas(args.bed)
>>>>>>> aaffd79d
<|MERGE_RESOLUTION|>--- conflicted
+++ resolved
@@ -32,19 +32,13 @@
     args = parser.parse_args(argv)
 
     vcf = pysam.VariantFile(args.vcf)
-<<<<<<< HEAD
+
     bt = svu.vcf2bedtool(vcf,
                          split_bnd=args.split_bnd,
                          include_samples=args.include_samples,
                          include_strands=args.include_strands)
 
-    bt.saveas(args.bed)
-=======
-    bt = svu.vcf2bedtool(vcf, split_bnd=False, include_samples=True,
-                         include_strands=False)
-
     if args.bed in 'stdout -'.split():
         sys.stdout.write(str(bt))
     else:
-        bt.saveas(args.bed)
->>>>>>> aaffd79d
+        bt.saveas(args.bed)