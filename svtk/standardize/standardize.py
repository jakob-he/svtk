# -*- coding: utf-8 -*-
#
# Copyright © 2017 Matthew Stone <mstone5@mgh.harvard.edu>
# Distributed under terms of the MIT license.
"""
standardize.py

Standardize a VCF of SV calls.

Each record corresponds to a single SV breakpoint and will have the following
INFO fields, with specified constraints:
  SVTYPE:  SV type [DEL,DUP,INV,BND]
  CHR2:    Secondary chromosome [Must be lexicographically greater than CHROM]
  END:     SV end position (or position on CHR2 in translocations)
  STRANDS: Breakpoint strandedness [++,+-,-+,--]
  SVLEN:   SV length (-1 if translocation)
"""


from svtk.utils import make_bnd_alt, NULL_GT


def any_called(record):
    null_GTs = [(0, 0), (None, None), (0, ), (None, )]

    def _is_called(sample):
        return record.samples[sample]['GT'] not in null_GTs

    return any([_is_called(sample) for sample in record.samples])


class VCFStandardizer:
    subclasses = {}

    def __init__(self, raw_vcf, std_vcf, prefix=None, min_size=50,
                 include_reference_sites=False, call_null_sites=False):
        """
        Standardize a VCF.

        Parameters
        ----------
        raw_vcf : pysam.VariantFile
            Input VCF.
        std_vcf : pysam.VariantFile
            Standardized VCF.
        prefix : str, optional
            ID prefix to assign to standardized records
        min_size : int, optional
            Minimum SV size to report
        include_reference_sites : bool, optional
            Keep sites where no sample has a variant call (i.e. all 0/0 or ./.)
        call_null_sites : bool, optional
            Convert null genotypes (./.) to variant calls (0/1)
        """
        self.raw_vcf = raw_vcf
        self.std_vcf = std_vcf
        self.prefix = prefix
        self.min_size = min_size
        self.include_reference_sites = include_reference_sites
        self.call_null_sites = call_null_sites

    @classmethod
    def register(cls, source):
        def decorator(subclass):
            cls.subclasses[source] = subclass
            return subclass
        return decorator

    @classmethod
    def create(cls, source, *args):
        if source not in cls.subclasses:
            msg = 'No standardizer defined for {0}'.format(source)
            raise ValueError(msg)
        return cls.subclasses[source](*args)

    def filter_raw_vcf(self):
        """
        Filter records.

        Records are excluded if:
        1) They exist on contigs excluded from new file
        2) They are tagged as SECONDARY
        """
        for record in self.raw_vcf:
            if record.chrom not in self.std_vcf.header.contigs:
                continue
            # Filter on chr2 if a breakend
            if '[' in record.alts[0] or ']' in record.alts[0]:
                chr2, end = parse_bnd_pos(record.alts[0])
                if chr2 not in self.std_vcf.header.contigs:
                    continue

            # Skip SECONDARY events to avoid double counting
            if 'SECONDARY' in record.info.keys():
                continue

            yield record

    def standardize_records(self):
        """
        Standardize every record in a VCF.

<<<<<<< HEAD
        Yields
        ------
        std_rec : pysam.VariantRecord
            Standardized records
        """
        for record in self.filter_raw_vcf():
            std_rec = self.std_vcf.new_record()
            yield self.standardize_record(std_rec, record)

    def standardize_vcf(self):
        """
        Standardize a VCF of SV records.

        Any filtering of records should be implemented in this method.

=======
>>>>>>> 27c8eec1
        Yields
        ------
        std_rec : pysam.VariantRecord
            Standardized records
        """
<<<<<<< HEAD

=======
        for record in self.filter_raw_vcf():
            std_rec = self.std_vcf.new_record()
            std_rec = self.standardize_record(std_rec, record)

    def standardize_vcf(self):
        """
        Standardize a VCF of SV records.

        Any filtering of records should be implemented in this method.

        Yields
        ------
        std_rec : pysam.VariantRecord
            Standardized records
        """

>>>>>>> 27c8eec1
        idx = 1
        for std_rec in self.standardize_records():
            # Apply size filter (but keep breakends (SVLEN=-1))
            if 0 < std_rec.info['SVLEN'] < self.min_size:
                continue

            # Exclude sites with no called samples unless requested otherwise
            if not any_called(std_rec) and not self.include_reference_sites:
                continue

            # Filter unstranded breakpoints
            if std_rec.info['STRANDS'] not in '++ +- -+ --'.split():
                continue

            # Assign new variant IDs
            if self.prefix is not None:
                std_rec.id = '{0}_{1}'.format(self.prefix, idx)
                idx += 1

            yield std_rec

    def standardize_record(self, std_rec, raw_rec):
        """
        Create a standardized copy of a VCF record.

        Parameters
        ----------
        record : pysam.VariantRecord

        Returns
        -------
        std_rec : pysam.VariantRecord
        """

        # Construct a new record and copy basic VCF fields
        std_rec = self.std_vcf.new_record()
        std_rec.chrom = raw_rec.chrom
        std_rec.pos = raw_rec.pos
        std_rec.id = raw_rec.id
        std_rec.ref = raw_rec.ref
        std_rec.alts = raw_rec.alts

        # Strip filters
        std_rec.filter.add('PASS')

        # Standardize the required INFO fields
        std_rec = self.standardize_info(std_rec, raw_rec)
        std_rec = self.standardize_alts(std_rec, raw_rec)
        std_rec = self.standardize_format(std_rec, raw_rec)

        return std_rec

    def standardize_info(self, std_rec, raw_rec):
        """
        Standardize VCF record INFO.

        When implementing this function, assume the basic data fields (CHROM,
        POS, ID, REF, ALTS, and FILTER) have been copied directly from the
        original record.

        The default implementation is a placeholder for testing and should be
        overridden with the logic for each algorithm's formatting.

        Parameters
        ----------
        std_rec : pysam.VariantRecord
            Standardized record with populated basic data.
        raw_rec : pysam.VariantRecord
            Raw record to be standardized.
        """

        std_rec.info['SVTYPE'] = raw_rec.info['SVTYPE']
        std_rec.info['CHR2'] = raw_rec.chrom
        std_rec.stop = raw_rec.pos + 1
        std_rec.info['SVLEN'] = 0
        std_rec.info['ALGORITHMS'] = ['source']

        return std_rec

    def standardize_format(self, std_rec, raw_rec):
        """
        Copy desired FORMAT fields to new record.

        By default, copy GT and tag source FORMAT appropriately.
        """

        source = std_rec.info['ALGORITHMS'][0]

        # Add per-sample genotypes (ignoring other FORMAT fields)
        for sample in raw_rec.samples:
            gt = raw_rec.samples[sample]['GT']
            if self.call_null_sites:
                if gt == (None, None):
                    gt = (0, 1)
                if gt == (None,):
                    gt = (1,)
            std_rec.samples[sample]['GT'] = gt

            if gt not in NULL_GT:
                std_rec.samples[sample][source] = 1
            else:
                std_rec.samples[sample][source] = 0

        return std_rec

    def standardize_alts(self, std_rec, raw_rec):
        """
        Standardize ALT field.

        Default behavior is to standardize BND alt to VCF spec and leave
        other SVTYPE alts untouched.
        """

        # Standardize tloc ALT after SVTYPE and CHR2/END are standardized
        if std_rec.info['SVTYPE'] == 'BND':
            alt = make_bnd_alt(std_rec.info['CHR2'], std_rec.stop,
                               std_rec.info['STRANDS'])
            stop = std_rec.stop
            std_rec.alts = (alt, )
            std_rec.stop = stop

        return std_rec


def parse_bnd_pos(alt):
    """
    Parses standard VCF BND ALT (e.g. N]1:1000]) into chrom, pos

    Parameters
    ----------
    alt : str
        VCF-formatted BND ALT

    Returns
    -------
    chrom : str
    pos : int
    """
    alt = alt.strip('ATCGN')
    # Strip brackets separately, otherwise GL contigs will be altered
    alt = alt.strip('[]')

    # HLA contigs include colons, so be careful when parsing
    data = alt.split(':')
    chr2 = ':'.join(data[:-1])
    end = int(data[-1])

    return chr2, end


def parse_bnd_strands(alt):
    """
    Parses standard VCF BND ALT (e.g. N]1:1000]) for strandedness

    Note about parsing strands from BND ALT:
    t[p[ piece extending to the right of p is joined after t (+-)
    t]p] reverse comp piece extending left of p is joined after t (++)
    ]p]t piece extending to the left of p is joined before t (-+)
    [p[t reverse comp piece extending right of p is joined before t (--)

    Parameters
    ----------
    alt : str
        VCF-formatted BND ALT

    Returns
    -------
    strands : str
        ++,+-,-+,--
    """
    if alt.endswith('['):
        return '+-'
    elif alt.endswith(']'):
        return '++'
    elif alt.startswith(']'):
        return '-+'
    elif alt.startswith('['):
        return '--'<|MERGE_RESOLUTION|>--- conflicted
+++ resolved
@@ -100,7 +100,6 @@
         """
         Standardize every record in a VCF.
 
-<<<<<<< HEAD
         Yields
         ------
         std_rec : pysam.VariantRecord
@@ -116,33 +115,11 @@
 
         Any filtering of records should be implemented in this method.
 
-=======
->>>>>>> 27c8eec1
         Yields
         ------
         std_rec : pysam.VariantRecord
             Standardized records
         """
-<<<<<<< HEAD
-
-=======
-        for record in self.filter_raw_vcf():
-            std_rec = self.std_vcf.new_record()
-            std_rec = self.standardize_record(std_rec, record)
-
-    def standardize_vcf(self):
-        """
-        Standardize a VCF of SV records.
-
-        Any filtering of records should be implemented in this method.
-
-        Yields
-        ------
-        std_rec : pysam.VariantRecord
-            Standardized records
-        """
-
->>>>>>> 27c8eec1
         idx = 1
         for std_rec in self.standardize_records():
             # Apply size filter (but keep breakends (SVLEN=-1))
