--- conflicted
+++ resolved
@@ -496,14 +496,8 @@
             if len(self.insertions) == 1:
                 self.cluster_type = 'RESOLVED_INSERTION'
             else:
-<<<<<<< HEAD
-                if self.svtype == 'INV'
-                    self.cluster_type = 'INVERSION_SINGLE_ENDER'
-                    self.svtype = 'BND'
-=======
                 if len(self.inversions) > 0:
                     self.cluster_type = 'INVERSION_SINGLE_ENDER'
->>>>>>> d7f09eb0
                 else:
                     self.cluster_type = 'SINGLE_ENDER'
         elif sum(class_counts) >= 2:
